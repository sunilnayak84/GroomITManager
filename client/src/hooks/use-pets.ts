--- conflicted
+++ resolved
@@ -32,13 +32,8 @@
 export function usePets() {
   const queryClient = useQueryClient();
 
-<<<<<<< HEAD
-  const { data: pets, ...rest } = useQuery<Pet[], Error>({
+  const { data: pets, isLoading, ...rest } = useQuery<Pet[], Error>({
     queryKey: ["pets"],
-=======
-  const { data: pets = [], isLoading, ...rest } = useQuery<Pet[]>({
-    queryKey: ['pets'],
->>>>>>> 8199ede0
     queryFn: async () => {
       try {
         console.log('FETCH_PETS: Starting to fetch pets');
@@ -315,7 +310,7 @@
 
   return {
     pets,
-    isLoading: rest.isLoading,
+    isLoading,
     addPet,
     updatePet,
     deletePet,
